<script setup lang="ts">
import {
  mdiDatabaseImportOutline,
  mdiInformationOutline,
  mdiKeyOutline,
<<<<<<< HEAD
  mdiMessageAlertOutline,
  mdiPalette,
=======
  mdiPaletteOutline,
>>>>>>> 793f2582
  mdiTuneVariant,
  mdiUpdate,
  mdiWeatherNight,
} from '@mdi/js'
import { storeToRefs } from 'pinia'
import { ref } from 'vue'

import SettingsAbout from '@/components/SettingsAbout.vue'
import SettingsBaseAction from '@/components/SettingsBaseAction.vue'
import SettingsBaseSwitch from '@/components/SettingsBaseSwitch.vue'
import SettingsFeedback from '@/components/SettingsFeedback.vue'
import SettingsSelectAccentColor from '@/components/SettingsSelectAccentColor.vue'
import SettingsSelectEntity from '@/components/SettingsSelectEntity.vue'
import SettingsSelectMenuLunch from '@/components/SettingsSelectMenuLunch.vue'
import SettingsSelectMenuSnack from '@/components/SettingsSelectMenuSnack.vue'
import SettingsSelectTheme from '@/components/SettingsSelectTheme.vue'
import SettingsSetDataCollection from '@/components/SettingsSetDataCollection.vue'
import SettingsSetMoodleToken from '@/components/SettingsSetMoodleToken.vue'
import { useSettingsStore } from '@/stores/settings'
import {
  localizeAccentColorName,
  localizeDataCollection,
  localizeEntityLabel,
  localizeLunchType,
  localizeSnackType,
  localizeThemeType,
} from '@/utils/localization'
import { updateAllData } from '@/utils/update'

const {
  entityList,
  entityType,
  snackType,
  lunchType,
  showSubstitutions,
  showLinksInTimetable,
  showHoursInTimetable,
  highlightCurrentTime,
  enableLessonDetails,
  enablePullToRefresh,
  dataCollectionPerformance,
  dataCollectionCrashes,
  themeType,
  accentColor,
  moodleToken,
  dataVersion,
} = storeToRefs(useSettingsStore())

const selectEntityDialog = ref(false)
const selectSnackDialog = ref(false)
const selectLunchDialog = ref(false)
const selectThemeDialog = ref(false)
const selectAccentColorDialog = ref(false)
const setDataCollectionDialog = ref(false)
const setMoodleTokenDialog = ref(false)
const aboutDialog = ref(false)
const feedbackDialog = ref(false)

const appVersion = import.meta.env.VITE_VERSION

async function updateApp() {
  // Add GET parameter to invalidate the cache of the index HTML file
  // The service worker waiting is skipped on the next load
  location.href = '?update=' + new Date().getTime()
}
</script>

<template>
  <v-column>
    <SettingsBaseAction
      v-model="selectEntityDialog"
      :label="localizeEntityLabel(entityType)"
      :messages="entityList.join(', ') || 'Ni nastavljen'"
      :icon="mdiTuneVariant"
    />

    <SettingsBaseAction
      v-model="selectSnackDialog"
      label="Vrsta malice"
      :messages="localizeSnackType(snackType)"
      :icon="mdiTuneVariant"
    />

    <SettingsBaseAction
      v-model="selectLunchDialog"
      label="Vrsta kosila"
      :messages="localizeLunchType(lunchType)"
      :icon="mdiTuneVariant"
    />

    <v-divider-settings />

    <SettingsBaseSwitch v-model="showSubstitutions" label="Prikaži nadomeščanja" />
    <SettingsBaseSwitch v-model="showLinksInTimetable" label="Prikaži povezave v urniku" />
    <SettingsBaseSwitch v-model="showHoursInTimetable" label="Prikaži ure v urniku" />
    <SettingsBaseSwitch v-model="highlightCurrentTime" label="Označi trenutno uro" />
    <SettingsBaseSwitch v-model="enableLessonDetails" label="Klikni za podrobnosti" />
    <SettingsBaseSwitch v-model="enablePullToRefresh" label="Potegni za posodobitev" />

    <v-divider-settings />

    <SettingsBaseAction
      v-model="selectThemeDialog"
      label="Barvna tema"
      :messages="localizeThemeType(themeType)"
      :icon="mdiWeatherNight"
    />

    <SettingsBaseAction
      v-model="selectAccentColorDialog"
      label="Barva označevanja"
      :messages="localizeAccentColorName(accentColor)"
      :icon="mdiPaletteOutline"
    />

    <SettingsBaseAction
      v-model="setDataCollectionDialog"
      label="Zbiranje tehničnih podatkov"
      :messages="localizeDataCollection(dataCollectionPerformance, dataCollectionCrashes)"
      :icon="mdiDatabaseImportOutline"
    />

    <SettingsBaseAction
      v-model="setMoodleTokenDialog"
      label="Žeton za spletno učilnico"
      :messages="moodleToken ? 'Nastavljen' : 'Ni nastavljen'"
      :icon="mdiKeyOutline"
    />

    <v-divider-settings />

    <SettingsBaseAction
      label="Posodobi aplikacijo"
      :messages="`Trenutna različica: ${appVersion}`"
      :callback="updateApp"
      :icon="mdiUpdate"
    />

    <SettingsBaseAction
      label="Posodobi podatke"
      :messages="`Trenutna različica: ${dataVersion}`"
      :callback="updateAllData"
      :icon="mdiUpdate"
    />

    <v-divider-settings />

    <SettingsBaseAction
      v-model="aboutDialog"
      label="O aplikaciji"
      :messages="`Trenutna različica: ${appVersion}`"
      :icon="mdiInformationOutline"
    />

    <SettingsBaseAction
      v-model="feedbackDialog"
      label="Povratne informacije"
      :icon="mdiMessageAlertOutline"
    />

    <SettingsSelectEntity v-model="selectEntityDialog" />
    <SettingsSelectMenuSnack v-model="selectSnackDialog" />
    <SettingsSelectMenuLunch v-model="selectLunchDialog" />
    <SettingsSelectTheme v-model="selectThemeDialog" />
    <SettingsSelectAccentColor v-model="selectAccentColorDialog" />
    <SettingsSetDataCollection v-model="setDataCollectionDialog" />
    <SettingsSetMoodleToken v-model="setMoodleTokenDialog" />
    <SettingsAbout v-model="aboutDialog" />
    <SettingsFeedback v-model="feedbackDialog" />
  </v-column>
</template><|MERGE_RESOLUTION|>--- conflicted
+++ resolved
@@ -3,12 +3,8 @@
   mdiDatabaseImportOutline,
   mdiInformationOutline,
   mdiKeyOutline,
-<<<<<<< HEAD
   mdiMessageAlertOutline,
-  mdiPalette,
-=======
   mdiPaletteOutline,
->>>>>>> 793f2582
   mdiTuneVariant,
   mdiUpdate,
   mdiWeatherNight,
